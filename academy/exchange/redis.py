# ruff: noqa: D102
from __future__ import annotations

import dataclasses
import enum
import logging
import sys
import uuid
from typing import Any
from typing import Generic
from typing import NamedTuple

if sys.version_info >= (3, 11):  # pragma: >=3.11 cover
    from typing import Self
else:  # pragma: <3.11 cover
    from typing_extensions import Self

import redis.asyncio

from academy.agent import Agent
from academy.agent import AgentT
from academy.exception import BadEntityIdError
from academy.exception import MailboxTerminatedError
from academy.exchange.factory import ExchangeFactory
from academy.exchange.transport import _respond_pending_requests_on_terminate
from academy.exchange.transport import ExchangeTransportMixin
from academy.exchange.transport import MailboxStatus
from academy.identifier import AgentId
from academy.identifier import EntityId
from academy.identifier import UserId
from academy.message import Message
from academy.serialize import NoPickleMixin

logger = logging.getLogger(__name__)

_CLOSE_SENTINEL = b'<CLOSED>'

# This leaves keys behind in the redis DB at shutdown with my test
# script -- investigate if it is meant to, or if I am shutting down
# wrong or whatever.


class _RedisConnectionInfo(NamedTuple):
    hostname: str
    port: int
    kwargs: dict[str, Any]


class _MailboxState(enum.Enum):
    ACTIVE = 'ACTIVE'
    INACTIVE = 'INACTIVE'


@dataclasses.dataclass
class RedisAgentRegistration(Generic[AgentT]):
    """Agent registration for redis exchanges."""

    agent_id: AgentId[AgentT]
    """Unique identifier for the agent created by the exchange."""


class RedisExchangeTransport(ExchangeTransportMixin, NoPickleMixin):
    """Redis exchange transport bound to a specific mailbox."""

    def __init__(
        self,
        mailbox_id: EntityId,
        redis_client: redis.asyncio.Redis,
        *,
        redis_info: _RedisConnectionInfo,
    ) -> None:
        self._mailbox_id = mailbox_id
        self._client = redis_client
        self._redis_info = redis_info

    def _active_key(self, uid: EntityId) -> str:
        return f'active:{uid.uid}'

    def _agent_key(self, uid: AgentId[Any]) -> str:
        return f'agent:{uid.uid}'

    def _queue_key(self, uid: EntityId) -> str:
        return f'queue:{uid.uid}'

    @classmethod
    async def new(
        cls,
        *,
        mailbox_id: EntityId | None = None,
        name: str | None = None,
        redis_info: _RedisConnectionInfo,
    ) -> Self:
        """Instantiate a new transport.

        Args:
            mailbox_id: Bind the transport to the specific mailbox. If `None`,
                a new user entity will be registered and the transport will be
                bound to that mailbox.
            name: Display name of the registered entity if `mailbox_id` is
                `None`.
            redis_info: Redis connection information.

        Returns:
            An instantiated transport bound to a specific mailbox.

        Raises:
            redis.exceptions.ConnectionError: If the Redis server is not
                reachable.
        """
        client = redis.asyncio.Redis(
            host=redis_info.hostname,
            port=redis_info.port,
            decode_responses=False,
            **redis_info.kwargs,
        )
        # Ensure the redis server is reachable else fail early
        await client.ping()

        if mailbox_id is None:
            mailbox_id = UserId.new(name=name)
            await client.set(
                f'active:{mailbox_id.uid}',
                _MailboxState.ACTIVE.value,
            )
            logger.info('Registered %s in exchange', mailbox_id)
        return cls(mailbox_id, client, redis_info=redis_info)

    @property
    def mailbox_id(self) -> EntityId:
        return self._mailbox_id

    async def close(self) -> None:
        await self._client.aclose()

    async def discover(
        self,
        agent: type[Agent],
        *,
        allow_subclasses: bool = True,
    ) -> tuple[AgentId[Any], ...]:
        found: list[AgentId[Any]] = []
        fqp = f'{agent.__module__}.{agent.__name__}'
        fqp = fqp.encode()
        async for key in self._client.scan_iter(
            'agent:*',
        ):  # pragma: no branch
<<<<<<< HEAD
            mro_str = await self._client.get(key)
            # mro_str = mro_str.decode()  # not safe, because decode can fail on arbitary bytestring, i think?
            assert isinstance(mro_str, bytes), (
                f'mro_str is {type(mro_str)} with repr {mro_str!r}'
            )
            mro = mro_str.split(b',')
            if fqp == mro[0] or (allow_subclasses and fqp in mro):
                k = key.split(b':')[-1]
                sk = k.decode()
                print(f'BENC: k = {k!r}, sk={sk!r}')
                aid: AgentId[Any] = AgentId(uid=uuid.UUID(sk))
                found.append(aid)
                print(f'appending {found}')
        active: list[AgentId[Any]] = []
        for aid in found:
            status = await self._client.get(self._active_key(aid))
            print(f'BENC: status = {status}')
            # there's a byte vs string error in status too:
            # status is coming back from _client.get as a
            # byte string - add a decode-bodge. Theres no
            # validation here that the status is one of the
            # potential statuses, which might be a bit more
            # resilient...
            if (
                status.decode() == _MailboxState.ACTIVE.value
            ):  # pragma: no branch
                print('BENC: appending')
=======
            mro_str = (await self._client.get(key)).decode()
            assert isinstance(mro_str, str)
            mro = mro_str.split(',')
            if fqp == mro[0] or (allow_subclasses and fqp in mro):
                aid: AgentId[Any] = AgentId(
                    uid=uuid.UUID(key.decode().split(':')[-1]),
                )
                found.append(aid)

        active: list[AgentId[Any]] = []
        for aid in found:
            status = await self._client.get(self._active_key(aid))
            if (
                status.decode() == _MailboxState.ACTIVE.value
            ):  # pragma: no branch
>>>>>>> f5859f20
                active.append(aid)
        return tuple(active)

    def factory(self) -> RedisExchangeFactory:
        return RedisExchangeFactory(
            hostname=self._redis_info.hostname,
            port=self._redis_info.port,
            **self._redis_info.kwargs,
        )

    async def recv(self, timeout: float | None = None) -> Message[Any]:
        _timeout = timeout if timeout is not None else 0
        status = await self._client.get(
            self._active_key(self.mailbox_id),
        )
        if status is None:
            raise AssertionError(
                f'Status for mailbox {self.mailbox_id} did not exist in '
                'Redis server. This means that something incorrectly '
                'deleted the key.',
            )
        elif status.decode() == _MailboxState.INACTIVE.value:
            raise MailboxTerminatedError(self.mailbox_id)

        raw = await self._client.blpop(  # type: ignore[misc]
            [self._queue_key(self.mailbox_id)],
            timeout=_timeout,
        )
        if raw is None:
            raise TimeoutError(
                f'Timeout waiting for next message for {self.mailbox_id} '
                f'after {timeout} seconds.',
            )

        # Only passed one key to blpop to result is [key, item]
        assert isinstance(raw, (tuple, list))
        assert len(raw) == 2  # noqa: PLR2004
        if raw[1] == _CLOSE_SENTINEL:  # pragma: no cover
            raise MailboxTerminatedError(self.mailbox_id)
        return Message.model_deserialize(raw[1])

    async def register_agent(
        self,
        agent: type[AgentT],
        *,
        name: str | None = None,
    ) -> RedisAgentRegistration[AgentT]:
        aid: AgentId[AgentT] = AgentId.new(name=name)
        await self._client.set(
            self._active_key(aid),
            _MailboxState.ACTIVE.value,
        )
        await self._client.set(
            self._agent_key(aid),
            ','.join(agent._agent_mro()),
        )
        return RedisAgentRegistration(agent_id=aid)

    async def send(self, message: Message[Any]) -> None:
        status = await self._client.get(self._active_key(message.dest))
        if status is None:
            raise BadEntityIdError(message.dest)
        elif status.decode() == _MailboxState.INACTIVE.value:
            raise MailboxTerminatedError(message.dest)
        else:
            await self._client.rpush(  # type: ignore[misc]
                self._queue_key(message.dest),
                message.model_serialize(),
            )

    async def status(self, uid: EntityId) -> MailboxStatus:
        status = await self._client.get(self._active_key(uid))
        if status is None:
            return MailboxStatus.MISSING
        elif status.decode() == _MailboxState.INACTIVE.value:
            return MailboxStatus.TERMINATED
        else:
            return MailboxStatus.ACTIVE

    async def terminate(self, uid: EntityId) -> None:
        await self._client.set(
            self._active_key(uid),
            _MailboxState.INACTIVE.value,
        )

        pending = await self._client.lrange(self._queue_key(uid), 0, -1)  # type: ignore[misc]
        await self._client.delete(self._queue_key(uid))
        # Sending a close sentinel to the queue is a quick way to force
        # the entity waiting on messages to the mailbox to stop blocking.
        # This assumes that only one entity is reading from the mailbox.
        await self._client.rpush(self._queue_key(uid), _CLOSE_SENTINEL)  # type: ignore[misc]
        if isinstance(uid, AgentId):
            await self._client.delete(self._agent_key(uid))

        messages: list[Message[Any]] = [
            Message.model_deserialize(raw)
            for raw in pending
            if raw != _CLOSE_SENTINEL
        ]
        await _respond_pending_requests_on_terminate(messages, self)


class RedisExchangeFactory(ExchangeFactory[RedisExchangeTransport]):
    """Redis exchange client factory.

    Args:
        hostname: Redis server hostname.
        port: Redis server port.
        redis_kwargs: Extra keyword arguments to pass to
            [`redis.Redis()`][redis.Redis].
    """

    def __init__(
        self,
        hostname: str,
        port: int,
        **redis_kwargs: Any,
    ) -> None:
        self.redis_info = _RedisConnectionInfo(hostname, port, redis_kwargs)

    async def _create_transport(
        self,
        mailbox_id: EntityId | None = None,
        *,
        name: str | None = None,
        registration: RedisAgentRegistration[Any] | None = None,  # type: ignore[override]
    ) -> RedisExchangeTransport:
        return await RedisExchangeTransport.new(
            mailbox_id=mailbox_id,
            name=name,
            redis_info=self.redis_info,
        )<|MERGE_RESOLUTION|>--- conflicted
+++ resolved
@@ -140,39 +140,9 @@
     ) -> tuple[AgentId[Any], ...]:
         found: list[AgentId[Any]] = []
         fqp = f'{agent.__module__}.{agent.__name__}'
-        fqp = fqp.encode()
         async for key in self._client.scan_iter(
             'agent:*',
         ):  # pragma: no branch
-<<<<<<< HEAD
-            mro_str = await self._client.get(key)
-            # mro_str = mro_str.decode()  # not safe, because decode can fail on arbitary bytestring, i think?
-            assert isinstance(mro_str, bytes), (
-                f'mro_str is {type(mro_str)} with repr {mro_str!r}'
-            )
-            mro = mro_str.split(b',')
-            if fqp == mro[0] or (allow_subclasses and fqp in mro):
-                k = key.split(b':')[-1]
-                sk = k.decode()
-                print(f'BENC: k = {k!r}, sk={sk!r}')
-                aid: AgentId[Any] = AgentId(uid=uuid.UUID(sk))
-                found.append(aid)
-                print(f'appending {found}')
-        active: list[AgentId[Any]] = []
-        for aid in found:
-            status = await self._client.get(self._active_key(aid))
-            print(f'BENC: status = {status}')
-            # there's a byte vs string error in status too:
-            # status is coming back from _client.get as a
-            # byte string - add a decode-bodge. Theres no
-            # validation here that the status is one of the
-            # potential statuses, which might be a bit more
-            # resilient...
-            if (
-                status.decode() == _MailboxState.ACTIVE.value
-            ):  # pragma: no branch
-                print('BENC: appending')
-=======
             mro_str = (await self._client.get(key)).decode()
             assert isinstance(mro_str, str)
             mro = mro_str.split(',')
@@ -188,7 +158,6 @@
             if (
                 status.decode() == _MailboxState.ACTIVE.value
             ):  # pragma: no branch
->>>>>>> f5859f20
                 active.append(aid)
         return tuple(active)
 
